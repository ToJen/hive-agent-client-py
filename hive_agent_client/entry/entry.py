import httpx
import logging
import os
import sys

<<<<<<< HEAD
def get_log_level():
        HIVE_AGENT_LOG_LEVEL = os.getenv('HIVE_AGENT_LOG_LEVEL', 'INFO').upper()
        return getattr(logging, HIVE_AGENT_LOG_LEVEL, logging.INFO)

logging.basicConfig(stream=sys.stdout, level=get_log_level())
logging.getLogger().addHandler(logging.StreamHandler(stream=sys.stdout))

logger = logging.getLogger()
logger.setLevel(get_log_level())
=======
logging.basicConfig(level=logging.INFO)
logger = logging.getLogger(__name__)
>>>>>>> db67b2c3


async def create_entry(http_client: httpx.AsyncClient, base_url: str, namespace: str, data: dict) -> dict:
    """
    Creates an entry in the specified namespace.

    :param http_client: An HTTP client for sending requests.
    :param base_url: The base URL of the Hive Agent API.
    :param namespace: The namespace where the entry will be created.
    :param data: The data of the entry to be created.
    :return: The created entry as a dictionary.
    :raises Exception: If the HTTP request fails or the API returns an error response.
    """
    endpoint = f"/api/entry/{namespace}"
    url = f"{base_url}{endpoint}"

    try:
        logger.debug(f"Creating entry in {namespace} at {url}")
        response = await http_client.post(url, json=data)
        response.raise_for_status()
        logger.debug(f"Response for creating entry in {namespace} at {url}: {response.json()}")
        return response.json()
    except httpx.HTTPStatusError as e:
        logging.error(f"Failed to create entry in {namespace}: {e}")
        raise Exception(f"Failed to create entry in {namespace}: {e.response.text}") from e


async def stream_entry(http_client: httpx.AsyncClient, base_url: str, namespace: str, data_stream):
    """
    Streams data to the specified namespace entry endpoint and yields responses.

    :param http_client: An HTTP client for sending requests.
    :param base_url: The base URL of the Hive Agent API.
    :param namespace: The namespace where the data will be streamed.
    :param data_stream: An asynchronous iterable providing the data to be streamed.
    :raises RuntimeError: If WebSocket communication or data processing fails.
    """
    endpoint = f"/api/entry/{namespace}/stream"
    url = f"{base_url}{endpoint}"

    try:
        logger.debug(f"Streaming data to {namespace} at {url}")
        async with http_client.ws(url) as ws:
            try:
                async for data in data_stream:
                    await ws.send_json(data)
                    response = await ws.receive_json()
                    yield response
            except httpx.WebSocketException as e:
                logging.error(f"WebSocket communication error in namespace {namespace}: {e}")
                raise RuntimeError(f"WebSocket communication error in namespace {namespace}") from e
    except httpx.RequestError as e:
        logging.error(f"Request error while establishing WebSocket connection to {url}: {e}")
        raise RuntimeError(f"Failed to establish WebSocket connection to {url}") from e


async def get_entries(http_client: httpx.AsyncClient, base_url: str, namespace: str) -> dict:
    """
    Retrieves all entries from the specified namespace.

    :param http_client: An HTTP client for sending requests.
    :param base_url: The base URL of the Hive Agent API.
    :param namespace: The namespace from which to retrieve entries.
    :return: A dictionary containing all entries from the namespace.
    :raises Exception: If the HTTP request fails or the API returns an error response.
    """
    endpoint = f"/api/entry/{namespace}"
    url = f"{base_url}{endpoint}"

    try:
        logger.debug(f"Getting all entries in {namespace} at {url}")
        response = await http_client.get(url)
        response.raise_for_status()
        logger.debug(f"Response for getting all entries in {namespace} at {url}: {response.json()}")
        return response.json()
    except httpx.HTTPStatusError as e:
        logging.error(f"Failed to get entries from {namespace}: {e}")
        raise Exception(f"Failed to get entries from {namespace}: {e.response.text}") from e


async def get_entry_by_id(http_client: httpx.AsyncClient, base_url: str, namespace: str, entry_id: str) -> dict:
    """
    Retrieves a specific entry by ID from the given namespace.

    :param http_client: An HTTP client for sending requests.
    :param base_url: The base URL of the Hive Agent API.
    :param namespace: The namespace from which to retrieve the entry.
    :param entry_id: The ID of the entry to retrieve.
    :return: A dictionary representing the requested entry.
    :raises Exception: If the HTTP request fails or the API returns an error response.
    """
    endpoint = f"/api/entry/{namespace}/{entry_id}"
    url = f"{base_url}{endpoint}"

    try:
        logger.debug(f"Getting entry {entry_id} from {namespace} at {url}")
        response = await http_client.get(url)
        response.raise_for_status()
        logger.debug(f"Response for getting entry {entry_id} from {namespace} at {url}: {response.json()}")
        return response.json()
    except httpx.HTTPStatusError as e:
        logging.error(f"Failed to get entry {entry_id} from {namespace}: {e}")
        raise Exception(f"Failed to get entry {entry_id} from {namespace}: {e.response.text}") from e


async def update_entry(http_client: httpx.AsyncClient, base_url: str, namespace: str, entry_id: str, data: dict) -> dict:
    """
    Updates a specific entry by ID in the given namespace.

    :param http_client: An HTTP client for sending requests.
    :param base_url: The base URL of the Hive Agent API.
    :param namespace: The namespace where the entry exists.
    :param entry_id: The ID of the entry to update.
    :param data: The updated data for the entry.
    :return: A dictionary representing the updated entry.
    :raises Exception: If the HTTP request fails or the API returns an error response.
    """
    endpoint = f"/api/entry/{namespace}/{entry_id}"
    url = f"{base_url}{endpoint}"

    try:
        logger.debug(f"Updating entry {entry_id} from {namespace} with {data} at {url}")
        response = await http_client.put(url, json=data)
        response.raise_for_status()
        logger.debug(f"Response for updating entry {entry_id} from {namespace} at {url}: {response.json()}")
        return response.json()
    except httpx.HTTPStatusError as e:
        logging.error(f"Failed to update entry {entry_id} in {namespace}: {e}")
        raise Exception(f"Failed to update entry {entry_id} in {namespace}: {e.response.text}") from e


async def delete_entry(http_client: httpx.AsyncClient, base_url: str, namespace: str, entry_id: str) -> dict:
    """
    Deletes a specific entry by ID from the given namespace.

    :param http_client: An HTTP client for sending requests.
    :param base_url: The base URL of the Hive Agent API.
    :param namespace: The namespace where the entry exists.
    :param entry_id: The ID of the entry to delete.
    :return: A dictionary indicating the result of the deletion operation.
    :raises Exception: If the HTTP request fails or the API returns an error response.
    """
    endpoint = f"/api/entry/{namespace}/{entry_id}"
    url = f"{base_url}{endpoint}"

    try:
        logger.debug(f"Deleting {entry_id} from {namespace} at {url}")
        response = await http_client.delete(url)
        response.raise_for_status()
        logger.debug(f"Response for deleting entry {entry_id} from {namespace} at {url}: {response.json()}")
        return response.json()
    except httpx.HTTPStatusError as e:
        logging.error(f"Failed to delete entry {entry_id} from {namespace}: {e}")
        raise Exception(f"Failed to delete entry {entry_id} from {namespace}: {e.response.text}") from e<|MERGE_RESOLUTION|>--- conflicted
+++ resolved
@@ -3,7 +3,6 @@
 import os
 import sys
 
-<<<<<<< HEAD
 def get_log_level():
         HIVE_AGENT_LOG_LEVEL = os.getenv('HIVE_AGENT_LOG_LEVEL', 'INFO').upper()
         return getattr(logging, HIVE_AGENT_LOG_LEVEL, logging.INFO)
@@ -13,10 +12,6 @@
 
 logger = logging.getLogger()
 logger.setLevel(get_log_level())
-=======
-logging.basicConfig(level=logging.INFO)
-logger = logging.getLogger(__name__)
->>>>>>> db67b2c3
 
 
 async def create_entry(http_client: httpx.AsyncClient, base_url: str, namespace: str, data: dict) -> dict:
